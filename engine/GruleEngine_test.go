--- conflicted
+++ resolved
@@ -225,11 +225,7 @@
 		t.Fatal(err)
 	}
 
-<<<<<<< HEAD
-	kb := model.NewKnowledgeBase("test", "0.0.1")
-=======
 	kb := model.NewKnowledgeBase("Test", "0.0.1")
->>>>>>> 9bbff8f5
 	rb := builder.NewRuleBuilder(kb)
 	err = rb.BuildRuleFromResource(pkg.NewBytesResource([]byte(complexRule1)))
 	assert.NoError(t, err)
@@ -265,11 +261,7 @@
 		t.Fatal(err)
 	}
 
-<<<<<<< HEAD
-	kb := model.NewKnowledgeBase("test", "0.0.1")
-=======
 	kb := model.NewKnowledgeBase("Test", "0.0.1")
->>>>>>> 9bbff8f5
 	rb := builder.NewRuleBuilder(kb)
 	err = rb.BuildRuleFromResource(pkg.NewBytesResource([]byte(complexRule2)))
 	assert.NoError(t, err)
@@ -306,11 +298,7 @@
 		t.Fatal(err)
 	}
 
-<<<<<<< HEAD
-	kb := model.NewKnowledgeBase("test", "0.0.1")
-=======
 	kb := model.NewKnowledgeBase("Test", "0.0.1")
->>>>>>> 9bbff8f5
 	rb := builder.NewRuleBuilder(kb)
 	err = rb.BuildRuleFromResource(pkg.NewBytesResource([]byte(complexRule3)))
 	assert.NoError(t, err)
@@ -348,11 +336,7 @@
 		t.Fatal(err)
 	}
 
-<<<<<<< HEAD
-	kb := model.NewKnowledgeBase("test", "0.0.1")
-=======
 	kb := model.NewKnowledgeBase("Test", "0.0.1")
->>>>>>> 9bbff8f5
 	rb := builder.NewRuleBuilder(kb)
 	err = rb.BuildRuleFromResource(pkg.NewBytesResource([]byte(complexRule4)))
 	assert.NoError(t, err)
